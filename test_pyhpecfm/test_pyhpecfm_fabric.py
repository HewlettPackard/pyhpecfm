# -*- coding: utf-8 -*-
"""
Module for testing the functions in pyhpecfm.fabric.
"""

import os

from unittest import TestCase
from unittest import mock
from nose.plugins.skip import SkipTest

from pyhpecfm import client
from pyhpecfm import fabric

cfm_ip = os.environ['CFM_IP']
cfm_username = os.environ['CFM_USERNAME']
cfm_password = os.environ['CFM_PASSWORD']

cfm = client.CFMClient(cfm_ip, cfm_username,cfm_password)
cfm.connect()

#TODO TAKE OUT HARDCODED DATA LATER


class TestGetSwitches(TestCase):
    """
    Test Case for pyhpecfm.fabric get_switches function
    """

    def test_get_switches(self):
        """
        Simple test to return switches. URL has no parameters
        :return:
        """
        test_switches = fabric.get_switches(cfm)
        my_attributes = ['segment','fabric_uuid', 'fitting_number', 'ip_gateway', 'hostip_state', 'ip_address_v6', 'uuid', 'ip_mode', 'ip_gateway_v6', 'health', 'mac_address', 'ip_mode_v6', 'serial_number', 'status', 'description', 'ip_address', 'model', 'hw_revision', 'sw_version', 'name', 'ip_mask', 'configuration_number', 'operational_stage', 'ip_mask_v6']
        self.assertIs(type(test_switches), list)
        self.assertIs(type(test_switches[0]), dict)
        for i in test_switches[0].keys():
            self.assertIn(i, my_attributes)

    def test_get_switches_single_param(self):
        """
        Test to return switches. Request is launched with a single parameter of ports.
        """
        test_switches = fabric.get_switches(cfm, params={'ports': True})
        my_attributes = ['ports','segment','fabric_uuid', 'fitting_number', 'ip_gateway',
                         'hostip_state', 'ip_address_v6', 'uuid', 'ip_mode', 'ip_gateway_v6', 'health', 'mac_address', 'ip_mode_v6', 'serial_number', 'status', 'description', 'ip_address', 'model', 'hw_revision', 'sw_version', 'name', 'ip_mask', 'configuration_number', 'operational_stage', 'ip_mask_v6']
        self.assertIs(type(test_switches), list)
        self.assertIs(type(test_switches[0]), dict)
        for i in test_switches[0].keys():
            self.assertIn(i, my_attributes)

    def test_get_switches_multiple_param(self):
        """
        Test to return switches. Request is launched with multiple parameters of Ports = True and a specific
        fabric on my CFM system.
        """
        test_switches = fabric.get_switches(cfm)
        cfm_fabric = test_switches[0]['fabric_uuid']
        test_switches = fabric.get_switches(cfm, params={'ports': True, 'fabric' : cfm_fabric})
        my_attributes = ['ports','segment','fabric_uuid', 'fitting_number', 'ip_gateway',
                         'hostip_state', 'ip_address_v6', 'uuid', 'ip_mode', 'ip_gateway_v6', 'health', 'mac_address', 'ip_mode_v6', 'serial_number', 'status', 'description', 'ip_address', 'model', 'hw_revision', 'sw_version', 'name', 'ip_mask', 'configuration_number', 'operational_stage', 'ip_mask_v6']
        self.assertIs(type(test_switches), list)
        self.assertIs(type(test_switches[0]), dict)
        for i in test_switches[0].keys():
            self.assertIn(i, my_attributes)

class TestGetPorts(TestCase):
    """
    Test case for pyhpecfm.fabric get_ports function
    """
    def test_get_ports(self):
        """
        """
        test_switches = fabric.get_switches(cfm)
        test_switch = test_switches[0]['uuid']
        ports_list = fabric.get_ports(cfm, test_switch)
        my_attributes = ['fec_mode','holddown', 'native_vlan', 'description', 'speed_group',
                         'ungrouped_vlans', 'link_state', 'switch_uuid', 'admin_state', 'form_factor',
                         'port_security_enabled', 'vlans', 'speed', 'switch_name', 'fec', 'read_only',
                         'port_label', 'uuid', 'is_uplink', 'vlan_group_uuids', 'name',
                         'permitted_qsfp_modes', 'silkscreen', 'type', 'bridge_loop_detection',
                         'qsfp_mode']
        self.assertIs(type(ports_list), list)
        self.assertIs(type(ports_list[0]), dict)
        for i in ports_list[0].keys():
            self.assertIn(i, my_attributes)



class TestGetFabric(TestCase):
    """
    Test
    case for pyhpecfm.fabric get_fabric function
    """
    def test_get_fabric(self):
        """
        General test for get_fabric function
        """
        test_fabric = fabric.get_fabrics(cfm)
        my_attributes = ['description', 'foreign_manager_id', 'foreign_fabric_state', 'name',
                         'is_stable', 'foreign_management_state', 'foreign_manager_url', 'uuid']
        self.assertIs(type(test_fabric), list)
        self.assertIs(type(test_fabric[0]), dict)
        for i in test_fabric[0].keys():
            self.assertIn(i, my_attributes)

    def test_get_specific_fabric(self):
        """
        Test for get_fabrics using specific UUID
        :return:
        """
        all_fabrics = fabric.get_fabrics(cfm)
        my_fabric = all_fabrics[0]['uuid']
        test_fabric = fabric.get_fabrics(cfm, fabric_uuid=my_fabric)
        my_attributes = ['description', 'foreign_manager_id', 'foreign_fabric_state', 'name',
                         'is_stable', 'foreign_management_state', 'foreign_manager_url', 'uuid']
        self.assertIs(type(test_fabric), dict)
        for i in test_fabric.keys():
            self.assertIn(i, my_attributes)



class TestGetFabric_IP_Networks(TestCase):
    """
    Test
    case for pyhpecfm.fabric get_fabric function
    """
    def test_get_fabric_ip_networks(self):
        """
        General test for pyhpecfm.fabric.get_fabric_ip_networks function
        """
        test_fabric = fabric.get_fabric_ip_networks(cfm)
        my_attributes = ['subnet', 'fabric_uuid', 'name', 'switch_addresses', 'vlan', 'uuid',
                         'mode', 'description']
        self.assertIs(type(test_fabric), list)
        self.assertIs(type(test_fabric[0]), dict)
        for i in test_fabric[0].keys():
            self.assertIn(i, my_attributes)

class TestGetVLANGroups(TestCase):
    """
    Test
    case for pyhpecfm.fabric get_vlan_groups function
    """
    def test_get_vlan_groups(self):
        """
        General test for pyhpecfm.fabric.get_vlan_groups function
        """
        test_vlan_groups = fabric.get_vlan_groups(cfm)
        my_attributes = ['lag_uuids', 'description', 'vlans', 'uuid', 'name']
        self.assertIs(type(test_vlan_groups), list)
        self.assertIs(type(test_vlan_groups[0]), dict)
        for i in test_vlan_groups[0].keys():
            self.assertIn(i, my_attributes)

    def test_get_vlan_groups_with_params(self):
        """
        General test for pyhpecfm.fabric.get_vlan_groups function with parameters to select
        a single VLAN group
        """
        params = {'name': 'My_New_VLAN_Group'}
        test_vlan_groups = fabric.get_vlan_groups(cfm, params=params)
        my_attributes = ['lag_uuids', 'description', 'vlans', 'uuid', 'name']
        self.assertIs(type(test_vlan_groups), list)
        self.assertIs(type(test_vlan_groups[0]), dict)
        for i in test_vlan_groups[0].keys():
            self.assertIn(i, my_attributes)

class TestGetVLANProperties(TestCase):
    """
    Test
    case for pyhpecfm.fabric get_vlan_properties function
    """
    def test_get_vlan_properties(self):
        """
        General test for pyhpecfm.fabric.get_vlan_groups function
        """
        all_fabrics = fabric.get_fabrics(cfm)
        my_fabric = all_fabrics[0]['uuid']
<<<<<<< HEAD
        test_vlan_properties = fabric.get_vlan_properties(cfm, my_fabric)
        my_attributes = ['lag_uuids', 'description', 'vlans', 'uuid', 'name']
=======
        test_vlan_properties = get_vlan_properties(client, my_fabric)
        my_attributes = ['vlans', 'ipv4_igmp_snooping', 'ipv6_igmp_snooping']
>>>>>>> cdf217e9
        self.assertIs(type(test_vlan_properties), dict)
        for i in test_vlan_properties['vlan_properties'][0].keys():
            self.assertIn(i, my_attributes)<|MERGE_RESOLUTION|>--- conflicted
+++ resolved
@@ -179,13 +179,8 @@
         """
         all_fabrics = fabric.get_fabrics(cfm)
         my_fabric = all_fabrics[0]['uuid']
-<<<<<<< HEAD
         test_vlan_properties = fabric.get_vlan_properties(cfm, my_fabric)
-        my_attributes = ['lag_uuids', 'description', 'vlans', 'uuid', 'name']
-=======
-        test_vlan_properties = get_vlan_properties(client, my_fabric)
         my_attributes = ['vlans', 'ipv4_igmp_snooping', 'ipv6_igmp_snooping']
->>>>>>> cdf217e9
         self.assertIs(type(test_vlan_properties), dict)
         for i in test_vlan_properties['vlan_properties'][0].keys():
             self.assertIn(i, my_attributes)