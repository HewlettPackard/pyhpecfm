#!/usr/bin/env python
# -*- coding: utf-8 -*-
"""
This module contains functions related to working with the system characteristics of the
desired HPE Composable Fabric Manager instance
"""


def get_versions(cfmclient):
    """
    Function takes input cfmclient type object to authenticate against CFM API and queries
    versions API to return the version number of the system represented by the CFCMclient object
    Current supported params are

    :param cfmclient: object of type CFMClient
    :return: list of dicts
    """
    path = 'versions'
    response = cfmclient.get(path)
    return response.json().get('result') if response else None


def get_audit_logs(cfmclient):
    """
    Get :List of audit log records currently defined in Composable Fabric.
    :param cfmclient:
    :return: list of Dictionary objects where each dictionary represents a single entry in the
    audit log of the HPE Composable Fabric Manager
    :rtype: list
    """
<<<<<<< HEAD
    path = 'v1/audits'
    response = cfmclient.get(path)
    return response.json().get('result') if response else None
=======
    path = 'audits'
    return cfmclient.get(path).json().get('result')


def get_backups(cfcmclient, uuid=None):
    """
    Function to get a list of current backups located on the Composable Fabric Manager
    represented by the cfcmclient object.
    :param cfcmclient: Composable Fabric Manager connection object of type CFMClient
    :param uuid: str that represents the unique identifier for a specific backup
    :return: single dictionary if UUID. List of dictionaries where each dictionary represents a
    single backup.
    """
    path = 'backups'
    if uuid:
        path = 'backups/{}'.format(uuid)
    return cfcmclient.get(path).json().get('result')


def create_backup(cfcmclient):
    """
    Function to initiate a new backup on the Composable Fabric Manager represented by the
    CFCMClinet object
    :param cfcmclient:Composable Fabric Manager connection object of type CFMClient
    :return: HTTP response
    """
    path = 'backups'
    return cfcmclient.post(path, data='')
>>>>>>> cdf217e9
<|MERGE_RESOLUTION|>--- conflicted
+++ resolved
@@ -28,13 +28,9 @@
     audit log of the HPE Composable Fabric Manager
     :rtype: list
     """
-<<<<<<< HEAD
     path = 'v1/audits'
     response = cfmclient.get(path)
     return response.json().get('result') if response else None
-=======
-    path = 'audits'
-    return cfmclient.get(path).json().get('result')
 
 
 def get_backups(cfcmclient, uuid=None):
@@ -48,8 +44,9 @@
     """
     path = 'backups'
     if uuid:
-        path = 'backups/{}'.format(uuid)
-    return cfcmclient.get(path).json().get('result')
+        path += '/{}'.format(uuid)
+    response = cfmclient.get(path)
+    return response.json().get('result') if response else None
 
 
 def create_backup(cfcmclient):
@@ -60,5 +57,5 @@
     :return: HTTP response
     """
     path = 'backups'
-    return cfcmclient.post(path, data='')
->>>>>>> cdf217e9
+    response = cfmclient.get(path)
+    return response.json().get('result') if response else None