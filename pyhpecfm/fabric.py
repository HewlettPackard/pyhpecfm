# -*- coding: utf-8 -*-
"""
This module contains functions for working with fabric objects
of the HPE Composabale Fabric Manager instance.
"""

####################
# Fabric functions #
####################

def get_fabrics(cfmclient, fabric_uuid=None):
    """
    Get a list of Fabrics currently defined in Composable Fabric.

    :param cfmclient:
    :param fabric_uuid: switch_uuid: UUID of switch from which to fetch port data
    :return: list of Dictionary objects where each dictionary represents a port on a
    Composable Fabric Module
    :rtype: list
    """
    path = 'v1/fabrics'
    if fabric_uuid:
        path += '/{}'.format(fabric_uuid)

    return cfmclient.get(path).json().get('result')


def create_fabric(cfmclient, data, fabric_type=None):
    """
    Create :A Composable Fabric.
    """
    path = 'fabrics'
    params = {'type': fabric_type} if fabric_type else None

    return cfmclient.post(path, params, data).json().get('result')


def get_fabric_ip_networks(cfmclient, fabric_uuid=None):
    """
    Get a list of IP networks from the Composable Fabric.

    :param cfmclient:
    :param fabric_uuid: UUID of fabric
    :return: list of IP address dict objects
    :rtype: list
    """
    path = 'v1/fabric_ip_networks'
    if fabric_uuid:
        path += '/{}'.format(fabric_uuid)

    return cfmclient.get(path).json().get('result')


#####################
# Fitting functions #
#####################

def perform_fit(cfmclient, fabric_uuid, name, description):
    """
    Request a full fit across managed Composable Fabrics.

    :param cfmclient:
    :return:
    """
<<<<<<< HEAD
    data = {'fabric_uuid': '{}'.format(fabric_uuid),
            'name': '{}'.format(name),
            'description': '{}'.format(description)}

    return cfmclient.post('v1/fits', data=data)
=======
    data = {
        'fabric_uuid': '{}'.format(fabric_uuid),
        'name': '{}'.format(name),
        'description': '{}'.format(description)
    }
    path = 'fits'
    return cfmclient.post(path, data)


# section dealing with switches functions
>>>>>>> cdf217e9


####################
# Switch functions #
####################

def get_switches(cfmclient, params=None):
    """
    Get a list of Composable Fabric switches

    :param cfmclient: object of type CFMClient
    :param params: dict of query parameters used to filter request from API
    :return: list of dicts

    >>> client= CFMClient('10.101.0.210', 'admin', 'plexxi')
    >>> get_switches(client, params={'ports': True})
    >>> get_switches(client, params={'ports': True, 'software': True})
    >>> get_switches(client, params={'ports': True, 'software': True, 'fabric': True})
    """

    return cfmclient.get('v1/switches', params).json().get('result')


<<<<<<< HEAD
def create_switch(cfmclient, data, fabric_type=None):
    """
    Create a Composable Fabric switch.
    """
    params = {'type': fabric_type} if fabric_type else None

    return cfmclient.post('v1/switches', params, data).json().get('result')


##################
# Port functions #
##################
=======
# Section dealing with port functions
>>>>>>> cdf217e9

def get_ports(cfmclient, switch_uuid=None):
    """
    Get Composable Fabric switch ports.

    :param cfmclient: object of type CFMClient
    :param switch_uuid: switch_uuid: UUID of switch from which to fetch port data
    :return: list of Dictionary objects where each dictionary represents a port on a
    Composable Fabric Module
    :rtype: list
    """
<<<<<<< HEAD
    path='v1/ports'
=======
    path = 'ports'
>>>>>>> cdf217e9
    if switch_uuid:
        path += '?switches={}&type=access'.format(switch_uuid)

    return cfmclient.get(path).json().get('result')


def update_ports(cfmclient, port_uuids, field, value):
    """
    Update attributes of composable fabric switch ports

    :param cfmclient:
    :param port_uuids: list of str representing Composable Fabric port UUIDs
    :param field: str specific field which is desired to be modified (case-sensitive)
    :param value: str specific field which sets the new desired value for the field
    :return: dict which contains count, result, and time of the update
    :rtype: dict
    """
    if port_uuids:
        data = [{
            'uuids': port_uuids,
            'patch': [
                {
                    'path': '/{}'.format(field),
                    'value': value,
                    'op': 'replace'
                }
            ]
        }]
        cfmclient.patch('v1/ports', data)

<<<<<<< HEAD
##################
# VLAN functions #
##################
=======
# section dealing with VLAN functions
>>>>>>> cdf217e9

def get_vlan_groups(cfmclient, params=None):
    """
    Get Composable Fabric vlan groups.

    :param cfmclient: object of type CFMClient
    :return: list of VLAN Group dictionary objects in the Composable Fabric
    :rtype: list
    """
<<<<<<< HEAD

    return cfmclient.get('v1/vlan_groups', params).json().get('result')
=======
    path = 'vlan_groups'
    return cfmclient.get(path, params).json().get('result')
>>>>>>> cdf217e9


# TODO POST VLAN_GROUP FUNCTION

# TODO PUT VLAN GROUP FUNCTION

# TODO DELETE VLAN GROUP FUNCTION


def get_vlan_properties(cfmclient, fabric_uuid):
    """
    Get Composable Fabric vlan properties for a specific fabric.

    :param cfmclient: object of type CFMClient
    :param fabric_uuid: str representing a valid fabric UUID
    :return: list of VLAN Group Property dictionary objects from the Composable Fabric
    :rtype: list
    """
    path='v1/vlan_properties/{}'.format(fabric_uuid)

    return cfmclient.get(path).json().get('result')

####################
# VPC functions #
####################

def get_vpcs(cfmclient, uuid=None):
    """
    Get a list of VPCs currently defined in Composable Fabric.

    :param cfmclient: Connected CFM API client
    :param uuid: specific VPC UUID to retrieve
    :return: list of VPC dictionary objects
    :rtype: list
    """
    path = 'v1/vpcs'
    if uuid:
        path += '/{}'.format(uuid)

    return cfmclient.get(path).json().get('result')

def get_bgp(cfmclient, uuid):
    """
    Get VPC BGP configuration.

    :param cfmclient: Connected CFM API client
    :param uuid: VPC UUID from which to retrieve BGP info
    :return: BGP dictionary object
    :rtype: list
    """
    path = 'v1/vpcs/{}/bgp'.format(uuid)

    return cfmclient.get(path).json().get('result')

def get_bgp_leaf_spine(cfmclient, uuid):
    """
    Get VPC BGP leaf and spine configuration.

    :param cfmclient: Connected CFM API client
    :param uuid: VPC UUID from which to retrieve BGP info
    :return: BGP dictionary object
    :rtype: list
    """
    path = 'v1/vpcs/{}/bgp/leaf_spine'.format(uuid)

    return cfmclient.get(path).json().get('result')

def update_bgp_leaf_spine(cfmclient, uuid, config):
    """
    Update VPC BGP leaf and spine configuration.

    :param cfmclient: Connected CFM API client
    :param uuid: VPC UUID from which to retrieve BGP info
    :param config: BGP leaf spine configuration data
    :return: BGP dictionary object
    :rtype: list
    """
<<<<<<< HEAD
    path = 'v1/vpcs/{}/bgp/leaf_spine'.format(uuid)

    return cfmclient.put(path, config).json().get('result')
=======
    path = 'vlan_properties/{}'.format(fabric_uuid)
    return cfmclient.get(path).json().get('result')
>>>>>>> cdf217e9
<|MERGE_RESOLUTION|>--- conflicted
+++ resolved
@@ -62,24 +62,14 @@
     :param cfmclient:
     :return:
     """
-<<<<<<< HEAD
-    data = {'fabric_uuid': '{}'.format(fabric_uuid),
-            'name': '{}'.format(name),
-            'description': '{}'.format(description)}
-
-    return cfmclient.post('v1/fits', data=data)
-=======
     data = {
         'fabric_uuid': '{}'.format(fabric_uuid),
         'name': '{}'.format(name),
         'description': '{}'.format(description)
     }
     path = 'fits'
+
     return cfmclient.post(path, data)
-
-
-# section dealing with switches functions
->>>>>>> cdf217e9
 
 
 ####################
@@ -103,7 +93,6 @@
     return cfmclient.get('v1/switches', params).json().get('result')
 
 
-<<<<<<< HEAD
 def create_switch(cfmclient, data, fabric_type=None):
     """
     Create a Composable Fabric switch.
@@ -116,9 +105,6 @@
 ##################
 # Port functions #
 ##################
-=======
-# Section dealing with port functions
->>>>>>> cdf217e9
 
 def get_ports(cfmclient, switch_uuid=None):
     """
@@ -130,11 +116,7 @@
     Composable Fabric Module
     :rtype: list
     """
-<<<<<<< HEAD
     path='v1/ports'
-=======
-    path = 'ports'
->>>>>>> cdf217e9
     if switch_uuid:
         path += '?switches={}&type=access'.format(switch_uuid)
 
@@ -165,13 +147,9 @@
         }]
         cfmclient.patch('v1/ports', data)
 
-<<<<<<< HEAD
 ##################
 # VLAN functions #
 ##################
-=======
-# section dealing with VLAN functions
->>>>>>> cdf217e9
 
 def get_vlan_groups(cfmclient, params=None):
     """
@@ -181,13 +159,8 @@
     :return: list of VLAN Group dictionary objects in the Composable Fabric
     :rtype: list
     """
-<<<<<<< HEAD
 
     return cfmclient.get('v1/vlan_groups', params).json().get('result')
-=======
-    path = 'vlan_groups'
-    return cfmclient.get(path, params).json().get('result')
->>>>>>> cdf217e9
 
 
 # TODO POST VLAN_GROUP FUNCTION
@@ -265,11 +238,6 @@
     :return: BGP dictionary object
     :rtype: list
     """
-<<<<<<< HEAD
     path = 'v1/vpcs/{}/bgp/leaf_spine'.format(uuid)
 
-    return cfmclient.put(path, config).json().get('result')
-=======
-    path = 'vlan_properties/{}'.format(fabric_uuid)
-    return cfmclient.get(path).json().get('result')
->>>>>>> cdf217e9
+    return cfmclient.put(path, config).json().get('result')